--- conflicted
+++ resolved
@@ -21,8 +21,4 @@
         if stop > lengths[gid]:
             stop = lengths[gid]
 
-<<<<<<< HEAD
-        outfp.write("%s\t%s\t%d\n" % (gid, start, stop))
-=======
         outfp.write("%s\t%s\t%d\t%s\n" % (gid, start, stop, extra))
->>>>>>> 37cb0f8a
